# Changelog

All notable changes to this project will be documented in this file.

The format is based on [Keep a Changelog][keepachangelog],
and this project adheres to [Semantic Versioning][semver].

## [Unreleased]

### Added

### Changed

- Update json-example to include an example semantic tokens method ([204])

### Fixed

<<<<<<< HEAD
- Fix how the `semantic_tokens_provider` field of `ServerCapabilities` is computed ([213])

[#204]: https://github.com/openlawlibrary/pygls/issues/204
[#213]: https://github.com/openlawlibrary/pygls/pulls/213

=======
## [0.11.3] - 09/30/2021

### Added

### Changed

### Fixed

- Fix example extension client not detecting debug mode appropriately ([#193])

[#193]: https://github.com/openlawlibrary/pygls/issues/193
>>>>>>> ea11bc23

## [0.11.2] - 07/23/2021

### Added

### Changed

### Fixed

- Fix feature manager ([#203])
- Use `127.0.0.1` for tests and examples to avoid Docker issues ([#165])

[#203]: https://github.com/openlawlibrary/pygls/issues/203
[#165]: https://github.com/openlawlibrary/pygls/issues/165

## [0.11.1] - 06/21/2021

### Added

### Changed

- Remove defaults from all optional fields on protocol-defined types ([#198])

### Fixed

[#198]: https://github.com/openlawlibrary/pygls/pull/198

## [0.11.0] - 06/18/2021

### Added

- Testing against Python 3.9 ([#186])
- Websocket server implementation `start_websocket` for LSP ([#129])

### Changed

### Fixed

[#186]: https://github.com/openlawlibrary/pygls/pull/186
[#129]: https://github.com/openlawlibrary/pygls/pull/129

## [0.10.3] - 05/05/2021

### Added

### Changed

- Move from Azure Pipelines to Github Actions ([#182] & [#183])
- Update json-example ([#175])
- Relax text_doc type to VersionedTextDocumentIdentifier ([#174])

### Fixed

- Handle `BrokenPipeError` on shutdown ([#181])
- Exit when no more data available ([#178])
- Adding kind field to resource file operation types ([#177])
- Don't install the tests to site-packages ([#169])
- Don't serialize unwanted `"null"` values in server capabilities ([#166])

[#183]: https://github.com/openlawlibrary/pygls/pull/183
[#182]: https://github.com/openlawlibrary/pygls/pull/182
[#181]: https://github.com/openlawlibrary/pygls/pull/181
[#178]: https://github.com/openlawlibrary/pygls/pull/178
[#177]: https://github.com/openlawlibrary/pygls/pull/177
[#175]: https://github.com/openlawlibrary/pygls/pull/175
[#174]: https://github.com/openlawlibrary/pygls/pull/174
[#169]: https://github.com/openlawlibrary/pygls/pull/169
[#166]: https://github.com/openlawlibrary/pygls/pull/166

## [0.10.2] - 03/25/2021

### Added

### Changed

- Handle lost connection; Remove psutil ([#163])

### Fixed

- Fix `pydantic` Unions type conversion ([#160])
- Fix change_notifications type (pydantic bug) ([#158])

[#163]: https://github.com/openlawlibrary/pygls/pull/163
[#160]: https://github.com/openlawlibrary/pygls/pull/160
[#158]: https://github.com/openlawlibrary/pygls/pull/158

## [0.10.1] - 03/17/2021

### Fixed

- Remove "query" from FoldingRangeParams ([#153])

[#153]: https://github.com/openlawlibrary/pygls/pull/153

## [0.10.0] - 03/16/2021

### Added

- New LSP types and methods ([#139])
- `pydantic` and `typeguard` deps for type-checking ([#139])
- Runtime type matching and deserialization ([#139])

### Changed

- New LSP types and methods ([#139])
- Updated docs ([#139])

### Fixed

- Periodically check client pid and exit server ([#149])
- Fix server handling of client errors ([#141])

[#149]: https://github.com/openlawlibrary/pygls/pull/149
[#141]: https://github.com/openlawlibrary/pygls/pull/141
[#139]: https://github.com/openlawlibrary/pygls/pull/139

## [0.9.1] - 09/29/2020

### Added

- Functions to convert positions from and to utf-16 code units ([#117])
- Type definitions for `ClientInfo` and `HoverParams` ([#125])

### Changed

- Exit server normally when `ctrl+c` is pressed in command shell.
- Mark deprecated `rangeLength` optional in `TextDocumentContentChangeEvent` ([#123])
- Optimize json-rpc message serialization ([#120])
- Fix `__init__()` constructors in several interface types ([#125])
- Fix valueSet type in `SymbolKindAbstract` ([#125])

### Fixed

- `coroutine` deprecation warning - use async def instead ([#136])

[#125]: https://github.com/openlawlibrary/pygls/pull/125
[#123]: https://github.com/openlawlibrary/pygls/pull/123
[#120]: https://github.com/openlawlibrary/pygls/pull/120
[#117]: https://github.com/openlawlibrary/pygls/pull/117
[#136]: https://github.com/openlawlibrary/pygls/pull/136

## [0.9.0] - 04/20/2020

### Changed

- Fixed missing `Undo` member from `FailureHandlingKind` in types ([#98])
- Fixed `@command`, `@feature` and `@thread` decorators to retain type of wrapped functions ([#89])

### Added

- _Azure Pipelines_ build script ([#100] and [#103])
- Run tests and linters on multiple python versions with _tox_ ([#100])
- Use python enums in types module ([#92])
- Add comparisons and repr support to Range and Location types ([#90])

### Removed

- _appveyor_ build script ([#103])

[#103]: https://github.com/openlawlibrary/pygls/pull/103
[#100]: https://github.com/openlawlibrary/pygls/pull/100
[#98]: https://github.com/openlawlibrary/pygls/pull/98
[#92]: https://github.com/openlawlibrary/pygls/pull/92
[#90]: https://github.com/openlawlibrary/pygls/pull/90
[#89]: https://github.com/openlawlibrary/pygls/pull/89

## [0.8.1] - 09/05/2019

### Changed

- Fix parsing of partial messages and those with Content-Length keyword ([#80])
- Fix Full SyncKind for servers accepting Incremental SyncKind ([#78])

[#80]: https://github.com/openlawlibrary/pygls/pull/80
[#78]: https://github.com/openlawlibrary/pygls/pull/78

## [0.8.0] - 05/13/2019

### Added

- Add new types and features from LSP v3.14.0 ([#67])
- Add API to dynamically register/unregister client capability ([#67])
- Full text document synchronization support ([#65])
- Add more tests for `deserialize_message` function ([#61])

### Changed

- Response object should contain result OR error field ([#64])
- Fix handling parameters whose names are reserved by Python ([#56])

[#67]: https://github.com/openlawlibrary/pygls/pull/67
[#65]: https://github.com/openlawlibrary/pygls/pull/65
[#64]: https://github.com/openlawlibrary/pygls/pull/64
[#61]: https://github.com/openlawlibrary/pygls/pull/61
[#56]: https://github.com/openlawlibrary/pygls/pull/56

## [0.7.4] - 03/21/2019

### Added

- Add Pull Request template ([#54])

### Changed

- Update dependencies ([#53])
- Fix initialization failure when no workspace is open ([#51])

[#54]: https://github.com/openlawlibrary/pygls/pull/54
[#53]: https://github.com/openlawlibrary/pygls/pull/53
[#51]: https://github.com/openlawlibrary/pygls/pull/51

## [0.7.3] - 01/30/2019

### Added

- Add _flake8_ and _bandit_ checks to _appveyor_ script

### Changed

- Start using [Keep a Changelog][keepachangelog] format.
- Fix and refactor _initialize_ LSP method and add more tests
- Fix _python 3.5_ compatibility
- Use _python 3.5_ in _appveyor_ script

## 0.7.2 - 12/28/2018

- Fix README to use absolute paths for GitHub urls (needed for PyPi)

## 0.7.1 - 12/28/2018

- Add `publish_diagnostics` to LanguageServer
- Fix validation function in json example
- Correct advanced usage doc page
- "pygls" -> _pygls_ everywhere in the docs

## 0.7.0 - 12/21/2018

- Open source _pygls_

## 0.6.0

- Modules/functions/methods reorganization
- Add more features/commands to json-extension example
- Add unit tests to json-extension example
- Update `appveyor.yml`
- Small bug fixes

## 0.5.0

- Return awaitable Future object from get_configuration
- Add / Remove Workspace folders bugfix
- Attach loop to child watcher for UNIX systems

## 0.4.0

- Gracefully shutdown and exit server process
- Disallow requests after shutdown request is received
- Added more types for type hints
- Improved example

## 0.3.0

- Async functions (coroutines) support
- Mark function to execute it in a thread pool
- Added _lsp_ types
- New example
- Fixed `appveyor.yml`

## 0.2.0

- Added classes for `textDocument/completion` method response

## 0.1.0

- Initial Version

[keepachangelog]: https://keepachangelog.com/en/1.0.0/
[semver]: https://semver.org/spec/v2.0.0.html

[Unreleased]: https://github.com/openlawlibrary/pygls/compare/v0.11.2...HEAD
[0.11.2]: https://github.com/openlawlibrary/pygls/compare/v0.11.1...v0.11.2
[0.11.1]: https://github.com/openlawlibrary/pygls/compare/v0.11.0...v0.11.1
[0.11.0]: https://github.com/openlawlibrary/pygls/compare/v0.10.3...v0.11.0
[0.10.3]: https://github.com/openlawlibrary/pygls/compare/v0.10.2...v0.10.3
[0.10.2]: https://github.com/openlawlibrary/pygls/compare/v0.10.1...v0.10.2
[0.10.1]: https://github.com/openlawlibrary/pygls/compare/v0.10.0...v0.10.1
[0.10.0]: https://github.com/openlawlibrary/pygls/compare/v0.9.1...v0.10.0
[0.9.1]: https://github.com/openlawlibrary/pygls/compare/v0.9.0...v0.9.1
[0.9.0]: https://github.com/openlawlibrary/pygls/compare/v0.8.1...v0.9.0
[0.8.1]: https://github.com/openlawlibrary/pygls/compare/v0.8.0...v0.8.1
[0.8.0]: https://github.com/openlawlibrary/pygls/compare/v0.7.4...v0.8.0
[0.7.4]: https://github.com/openlawlibrary/pygls/compare/v0.7.3...v0.7.4
[0.7.3]: https://github.com/openlawlibrary/pygls/compare/v0.7.2...v0.7.3<|MERGE_RESOLUTION|>--- conflicted
+++ resolved
@@ -15,25 +15,12 @@
 
 ### Fixed
 
-<<<<<<< HEAD
+- Fix example extension client not detecting debug mode appropriately ([#193])
 - Fix how the `semantic_tokens_provider` field of `ServerCapabilities` is computed ([213])
 
+[#193]: https://github.com/openlawlibrary/pygls/issues/193
 [#204]: https://github.com/openlawlibrary/pygls/issues/204
 [#213]: https://github.com/openlawlibrary/pygls/pulls/213
-
-=======
-## [0.11.3] - 09/30/2021
-
-### Added
-
-### Changed
-
-### Fixed
-
-- Fix example extension client not detecting debug mode appropriately ([#193])
-
-[#193]: https://github.com/openlawlibrary/pygls/issues/193
->>>>>>> ea11bc23
 
 ## [0.11.2] - 07/23/2021
 
